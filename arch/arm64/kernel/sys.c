--- conflicted
+++ resolved
@@ -26,20 +26,6 @@
 #include <linux/slab.h>
 #include <linux/syscalls.h>
 
-<<<<<<< HEAD
-/*
- * Clone a task - this clones the calling program thread.
- */
-asmlinkage long sys_clone(unsigned long clone_flags, unsigned long newsp,
-			  int __user *parent_tidptr, unsigned long tls_val,
-			  int __user *child_tidptr)
-{
-	return do_fork(clone_flags, newsp, current_pt_regs(), 0,
-			parent_tidptr, child_tidptr);
-}
-
-=======
->>>>>>> 541880d9
 asmlinkage long sys_mmap(unsigned long addr, unsigned long len,
 			 unsigned long prot, unsigned long flags,
 			 unsigned long fd, off_t off)
