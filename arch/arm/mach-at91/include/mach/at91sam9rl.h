/*
 * arch/arm/mach-at91/include/mach/at91sam9260.h
 *
 *  Copyright (C) 2007 Atmel Corporation
 *
 * Common definitions.
 * Based on AT91SAM9RL datasheet revision A. (Preliminary)
 *
 * This file is subject to the terms and conditions of the GNU General Public
 * License.  See the file COPYING in the main directory of this archive for
 * more details.
 */

#ifndef AT91SAM9RL_H
#define AT91SAM9RL_H

/*
 * Peripheral identifiers/interrupts.
 */
#define AT91SAM9RL_ID_PIOA	2	/* Parallel IO Controller A */
#define AT91SAM9RL_ID_PIOB	3	/* Parallel IO Controller B */
#define AT91SAM9RL_ID_PIOC	4	/* Parallel IO Controller C */
#define AT91SAM9RL_ID_PIOD	5	/* Parallel IO Controller D */
#define AT91SAM9RL_ID_US0	6	/* USART 0 */
#define AT91SAM9RL_ID_US1	7	/* USART 1 */
#define AT91SAM9RL_ID_US2	8	/* USART 2 */
#define AT91SAM9RL_ID_US3	9	/* USART 3 */
#define AT91SAM9RL_ID_MCI	10	/* Multimedia Card Interface */
#define AT91SAM9RL_ID_TWI0	11	/* TWI 0 */
#define AT91SAM9RL_ID_TWI1	12	/* TWI 1 */
#define AT91SAM9RL_ID_SPI	13	/* Serial Peripheral Interface */
#define AT91SAM9RL_ID_SSC0	14	/* Serial Synchronous Controller 0 */
#define AT91SAM9RL_ID_SSC1	15	/* Serial Synchronous Controller 1 */
#define AT91SAM9RL_ID_TC0	16	/* Timer Counter 0 */
#define AT91SAM9RL_ID_TC1	17	/* Timer Counter 1 */
#define AT91SAM9RL_ID_TC2	18	/* Timer Counter 2 */
#define AT91SAM9RL_ID_PWMC	19	/* Pulse Width Modulation Controller */
#define AT91SAM9RL_ID_TSC	20	/* Touch Screen Controller */
#define AT91SAM9RL_ID_DMA	21	/* DMA Controller */
#define AT91SAM9RL_ID_UDPHS	22	/* USB Device HS */
#define AT91SAM9RL_ID_LCDC	23	/* LCD Controller */
#define AT91SAM9RL_ID_AC97C	24	/* AC97 Controller */
#define AT91SAM9RL_ID_IRQ0	31	/* Advanced Interrupt Controller (IRQ0) */


/*
 * User Peripheral physical base addresses.
 */
#define AT91SAM9RL_BASE_TCB0	0xfffa0000
#define AT91SAM9RL_BASE_TC0	0xfffa0000
#define AT91SAM9RL_BASE_TC1	0xfffa0040
#define AT91SAM9RL_BASE_TC2	0xfffa0080
#define AT91SAM9RL_BASE_MCI	0xfffa4000
#define AT91SAM9RL_BASE_TWI0	0xfffa8000
#define AT91SAM9RL_BASE_TWI1	0xfffac000
#define AT91SAM9RL_BASE_US0	0xfffb0000
#define AT91SAM9RL_BASE_US1	0xfffb4000
#define AT91SAM9RL_BASE_US2	0xfffb8000
#define AT91SAM9RL_BASE_US3	0xfffbc000
#define AT91SAM9RL_BASE_SSC0	0xfffc0000
#define AT91SAM9RL_BASE_SSC1	0xfffc4000
#define AT91SAM9RL_BASE_PWMC	0xfffc8000
#define AT91SAM9RL_BASE_SPI	0xfffcc000
#define AT91SAM9RL_BASE_TSC	0xfffd0000
#define AT91SAM9RL_BASE_UDPHS	0xfffd4000
#define AT91SAM9RL_BASE_AC97C	0xfffd8000


/*
 * System Peripherals (offset from AT91_BASE_SYS)
 */
<<<<<<< HEAD
#define AT91_SDRAMC0	(0xffffea00 - AT91_BASE_SYS)
#define AT91_MATRIX	(0xffffee00 - AT91_BASE_SYS)
#define AT91_PMC	(0xfffffc00 - AT91_BASE_SYS)
=======
>>>>>>> e9676695
#define AT91_SCKCR	(0xfffffd50 - AT91_BASE_SYS)

#define AT91SAM9RL_BASE_DMA	0xffffe600
#define AT91SAM9RL_BASE_ECC	0xffffe800
#define AT91SAM9RL_BASE_SDRAMC	0xffffea00
#define AT91SAM9RL_BASE_SMC	0xffffec00
#define AT91SAM9RL_BASE_MATRIX	0xffffee00
#define AT91SAM9RL_BASE_DBGU	AT91_BASE_DBGU0
#define AT91SAM9RL_BASE_PIOA	0xfffff400
#define AT91SAM9RL_BASE_PIOB	0xfffff600
#define AT91SAM9RL_BASE_PIOC	0xfffff800
#define AT91SAM9RL_BASE_PIOD	0xfffffa00
#define AT91SAM9RL_BASE_RSTC	0xfffffd00
#define AT91SAM9RL_BASE_SHDWC	0xfffffd10
#define AT91SAM9RL_BASE_RTT	0xfffffd20
#define AT91SAM9RL_BASE_PIT	0xfffffd30
#define AT91SAM9RL_BASE_WDT	0xfffffd40
#define AT91SAM9RL_BASE_GPBR	0xfffffd60
#define AT91SAM9RL_BASE_RTC	0xfffffe00

#define AT91_USART0	AT91SAM9RL_BASE_US0
#define AT91_USART1	AT91SAM9RL_BASE_US1
#define AT91_USART2	AT91SAM9RL_BASE_US2
#define AT91_USART3	AT91SAM9RL_BASE_US3


/*
 * Internal Memory.
 */
#define AT91SAM9RL_SRAM_BASE	0x00300000	/* Internal SRAM base address */
#define AT91SAM9RL_SRAM_SIZE	SZ_16K		/* Internal SRAM size (16Kb) */

#define AT91SAM9RL_ROM_BASE	0x00400000	/* Internal ROM base address */
#define AT91SAM9RL_ROM_SIZE	(2 * SZ_16K)	/* Internal ROM size (32Kb) */

#define AT91SAM9RL_LCDC_BASE	0x00500000	/* LCD Controller */
#define AT91SAM9RL_UDPHS_FIFO	0x00600000	/* USB Device HS controller */

#endif<|MERGE_RESOLUTION|>--- conflicted
+++ resolved
@@ -69,12 +69,6 @@
 /*
  * System Peripherals (offset from AT91_BASE_SYS)
  */
-<<<<<<< HEAD
-#define AT91_SDRAMC0	(0xffffea00 - AT91_BASE_SYS)
-#define AT91_MATRIX	(0xffffee00 - AT91_BASE_SYS)
-#define AT91_PMC	(0xfffffc00 - AT91_BASE_SYS)
-=======
->>>>>>> e9676695
 #define AT91_SCKCR	(0xfffffd50 - AT91_BASE_SYS)
 
 #define AT91SAM9RL_BASE_DMA	0xffffe600
